from scapy.all import *
import subprocess,struct
from mirage.libs import io,utils,wireless

class ADBDevice(wireless.Device):
	'''
	This device allows to communicate with an Android Device using **adb** in order to monitor Bluetooth Low Energy HCI packets.
	
	The corresponding interfaces are : ``adbX`` (e.g. "adb0")

	The following capabilities are actually supported :

	+-----------------------------------+----------------+
	| Capability			    | Available ?    |
	+===================================+================+
	| SCANNING                          | no             |
	+-----------------------------------+----------------+
	| ADVERTISING                       | no             |
	+-----------------------------------+----------------+
	| SNIFFING_ADVERTISEMENTS           | no             |
	+-----------------------------------+----------------+
	| SNIFFING_NEW_CONNECTION           | no             |
	+-----------------------------------+----------------+
	| SNIFFING_EXISTING_CONNECTION      | no             |
	+-----------------------------------+----------------+
	| JAMMING_CONNECTIONS               | no             |
	+-----------------------------------+----------------+
	| JAMMING_ADVERTISEMENTS            | no             |
	+-----------------------------------+----------------+
	| HIJACKING_CONNECTIONS             | no             |
	+-----------------------------------+----------------+
	| INITIATING_CONNECTION             | no             |
	+-----------------------------------+----------------+
	| RECEIVING_CONNECTION              | no             |
	+-----------------------------------+----------------+
	| COMMUNICATING_AS_MASTER           | no             |
	+-----------------------------------+----------------+
	| COMMUNICATING_AS_SLAVE            | no             |
	+-----------------------------------+----------------+
	| HCI_MONITORING                    | yes            |
	+-----------------------------------+----------------+

	.. warning::

		- You must install a recent version of **adb** in order to monitor a smartphone.
		- The full path to the binary **adb** should be present in the *PATH* environment variable.
		- You should enable the *Developper mode*, *USB Debugging* and *Bluetooth logging* on your smartphone. 

		If you don't know how to configure your smartphone, please follow the instructions presented `here <http://www.fte.com/webhelp/sodera/Content/Documentation/WhitePapers/BPA600/Encryption/GettingAndroidLinkKey/RetrievingHCIlog.htm>`_.
	'''
	sharedMethods = [
		"getConnections",
		"switchConnection",
		"getCurrentConnection",
		"getAddressByHandle", 
		"getCurrentHandle",
		"getCurrentConnectionMode",
		"isConnected",
		"getSnoopFileLocation",
		"getSnoopFileSize",
		"getSerial",
		"getDeviceIndex"
		]
	@classmethod
	def startADBDaemon(cls):
		'''
		This class method starts the ADB daemon server.

		:return: boolean indicating if the ADB server was successfully launched
		:rtype: bool

		:Example:

			>>> ADBDevice.startADBDaemon()
			True

		'''
		result = subprocess.run(["adb","start-server"], stdout=subprocess.DEVNULL, stderr = subprocess.DEVNULL)
		return result.returncode == 0

	@classmethod
	def stopADBDaemon(cls):
		'''
		This class method stops the ADB daemon server.

		:return: boolean indicating if the ADB server was successfully stopped
		:rtype: bool

		:Example:

			>>> ADBDevice.stopADBDaemon()
			True

		'''
		try:
			result = subprocess.run(["adb","stop-server"], stdout=subprocess.DEVNULL, stderr = subprocess.DEVNULL)
			return result.returncode == 0
		except:
			io.fail("Mirage fails to stop ADB daemon. Exiting ...")
			return False
	@classmethod
	def findADBDevices(cls,index=None):
		'''
		This class method allows to find a specific ADB device, by providing the device's index. 
		If no index is provided, it returns a list of every devices found.
		If no device has been found, None is returned.

		:param index: device's index
		:type index: int
		:return: string indicating the device
		:rtype: str

		:Example:
			
			>>> ADBDevice.findADBDevices(0)
			'3e95c5e'
			>>> ADBDevice.findADBDevices()
			['3e95c5e','3e95c5f']

		
		'''

		result = subprocess.run(["adb","devices"], stdout=subprocess.PIPE, stderr = subprocess.DEVNULL)
		adbDevicesList = [i.split("\t")[0] for i in result.stdout.decode('ascii').split("\n")[1:-2]]
		if index is None:
			return adbDevicesList
		else:			
			try:
				adbDevice = adbDevicesList[index]
			except IndexError:
				return None
			return adbDevice
		return None


	def getDeviceIndex(self):
		'''
		This method returns the index of the current ADB device.

		:return: device's index
		:rtype: int

		:Example:
			
			>>> device.getDeviceIndex()
			0

		.. note::

			This method is a **shared method** and can be called from the corresponding Emitters / Receivers.


		'''
		return self.index

	def _runADBCommand(self,command):
		commandList = ["adb","-s",self.adbDevice,"shell"] + command.split(" ")	
		result = subprocess.run(commandList,stdout=subprocess.PIPE, stderr=subprocess.PIPE)
		return (result.stdout, result.stderr, result.returncode)

	def _isBtsnoopPortAvailable(self):
		_,_,returncode = self._runADBCommand("netstat -a | grep 8872")
		return (returncode == 0)

	def _openBtsnoopSocket(self):
		result = subprocess.run(["adb","-s",self.adbDevice,"forward","tcp:8872","tcp:8872"],stdout=subprocess.PIPE, stderr=subprocess.PIPE)
		if result.returncode == 0:
			s = socket.socket(socket.AF_INET, socket.SOCK_STREAM)
			s.connect(("127.0.0.1", 8872))
			return s
		return None

	def _getNewSnoopFileData(self,location, size):
		stdout, _, _ = self._runADBCommand("tail -c +"+str(self.size)+" "+location)
		return stdout

	def _isPacketHeader(self,buffer):
		header = buffer[:24]	
		originalLength, includedLength, flags, drops, timestamp = struct.unpack( ">IIIIq", header)
		return originalLength == includedLength

	def _getSnoopFileLocation(self):
		possiblePaths = [
				"/sdcard/btsnoop_hci.log",
				"/data/log/bt/btsnoop_hci.log", # Samsung
				"/sdcard/MIUI/debug_log/common/btsnoop_hci.log" # MIUI
				]
<<<<<<< HEAD

=======
>>>>>>> 27aa3c42
		for path in possiblePaths:
			_,_,returncode = self._runADBCommand("test -f "+path)
			if returncode == 0:
				return (True,path)
<<<<<<< HEAD

		stdout, _, returncode = self._runADBCommand("find /sdcard/* -name btsnoop_hci.log | head -n1")
		return (returncode == 0,stdout.decode('ascii').replace("\n",""))
=======
		stdout, _, returncode = self._runADBCommand("find /sdcard/* -name btsnoop_hci.log | head -n1")
		return (stdout.decode('ascii').replace("\n","") == "",stdout.decode('ascii').replace("\n",""))
>>>>>>> 27aa3c42

	def getSnoopFileLocation(self):
		'''
		This method returns the snoop file location on the smartphone.

		:return: snoop file location
		:rtype: str

		:Example:
			
			>>> device.getSnoopFileLocation()
			'/sdcard/btsnoop_hci.log'

		.. note::

			This method is a **shared method** and can be called from the corresponding Emitters / Receivers.


		'''
		if self.socket is None:
			return self.location
		else:
			return "TCP socket : 127.0.0.1:8872"

	def getSnoopFileSize(self):
		'''
		This method returns the snoop file size on the smartphone.

		:return: snoop file size
		:rtype: int

		:Example:
			
			>>> device.getSnoopFileSize()
			8927994

		.. note::

			This method is a **shared method** and can be called from the corresponding Emitters / Receivers.


		'''
		if self.socket is None:
			return self.size
		else:
			return -1
	def getSerial(self):
		'''
		This method returns the serial number of the smartphone.

		:return: serial number
		:rtype: str

		:Example:
		
			>>> device.getSerial()
			'3e95c5e'

		.. note::

			This method is a **shared method** and can be called from the corresponding Emitters / Receivers.

		'''
		return self.adbDevice

	def _getSizeOfSnoopFile(self, location):
		stdout, stderr, returncode = self._runADBCommand("stat -c %s "+location)
		return int(stdout.decode('ascii').replace('\n',''))


	def _getPacket(self,buffer):
		header = buffer[:24]	
		originalLength, includedLength, flags, drops, timestamp = struct.unpack( ">IIIIq", header)
		data = buffer[24:24+includedLength]
		output = None if len(data) != includedLength else HCI_Hdr(data)
		return (buffer[24+includedLength:],includedLength,output)

	def getCurrentHandle(self):
		'''
		This method returns the connection Handle actually in use.
		If no connection is established, its value is equal to -1.

		:return: connection Handle
		:rtype: int

		.. note::

			This method is a **shared method** and can be called from the corresponding Emitters / Receivers.

		'''
		return self.currentHandle

	def getConnections(self):
		'''
		This method returns a list of couple (connection handle / BD address) representing the connections actually established.
		A connection is described by a dictionary containing an handle and a BD address : ``{"handle":72, "address":'AA:BB:CC:DD:EE:FF'}``

		:return: list of connections established
		:rtype: list of dict

		:Example:
			
			>>> device.getConnections()
			[{'handle':72, 'address':'AA:BB:CC:DD:EE:FF'}]

		.. note::

			This method is a **shared method** and can be called from the corresponding Emitters / Receivers.

		'''
		return self.handles

	def getAddressByHandle(self,handle):
		'''
		This method returns the BD address associated to the provided connection handle if a corresponding connection is established. If no connection uses this handle, it returns `None`.
	
		:param handle: connection handle
		:type handle: int
		:return: address of the corresponding connection
		:rtype: str

		:Example:
		
			>>> device.getAddressByHandle(72)
			'AA:BB:CC:DD:EE:FF'
			>>> device.getAddressByHandle(4)
			None

		.. note::

			This method is a **shared method** and can be called from the corresponding Emitters / Receivers.

		'''
		for connection in self.handles:
			if connection['handle'] == handle:
				return connection['address']
		return None

	def getCurrentConnection(self):
		'''
		This method returns the BD address associated to the current connection. If no connection is established, it returns None.

		:return: address of the current connection
		:rtype: str

		:Example:
		
			>>> device.getCurrentConnection()
			'AA:BB:CC:DD:EE:FF'
			>>> device.getCurrentConnection()
			None
			
		.. note::

			This method is a **shared method** and can be called from the corresponding Emitters / Receivers.

		'''
		return self.getAddressByHandle(self.getCurrentHandle())

	def switchConnection(self,address):
		'''
		This method allows to switch the current connection to another connection established by providing the associated BD address.

		:param address: BD Address of the new current connection
		:type address: str
		:return: boolean indicating if the operation was successful
		:rtype: bool

		:Example:
		
			>>> device.getCurrentConnection()
			'AA:BB:CC:DD:EE:FF'
			>>> device.switchConnection('11:22:33:44:55:66')
			>>> device.getCurrentConnection()
			'11:22:33:44:55:66'
			
		.. note::

			This method is a **shared method** and can be called from the corresponding Emitters / Receivers.

		'''
		for connection in self.handles:
			if connection['address'] == address.upper():
				self._setCurrentHandle(connection['handle'])
				return True
		return False

	def _setCurrentHandle(self,handle,address="",mode="public"):
		if handle != -1:
			found = False
			for connection in self.handles:
				if connection["handle"] == handle:
					found = True
			if not found:
				self.handles.append({"address":address.upper() if address is not None else "", "handle":handle, "mode":mode})
		self.currentHandle = handle

	def getCurrentConnectionMode(self):
		'''
		This method returns the connection mode ("public" or "random") of the currently established connection.
	
		:return: connection mode of the current connection ("public" or "random")
		:rtype: str

		:Example:
		
			>>> device.getCurrentConnectionMode()
			'public'

		.. note::

			This method is a **shared method** and can be called from the corresponding Emitters / Receivers.

		'''
		handle = self.getCurrentHandle()
		for connection in self.handles:
			if connection['handle'] == handle:
				return connection['mode']
		return None

	
	def isConnected(self):
		'''
		This method returns a boolean indicating if a connection is actually established.

		:return: boolean indicating if a connection is established
		:rtype: bool

		:Example:
		
			>>> device.isConnected()
			True

		.. note::

			This method is a **shared method** and can be called from the corresponding Emitters / Receivers.

		'''
		return (self.getCurrentHandle() != -1)

	def _removeConnectionHandle(self,handle):
		for connection in self.handles:
			if connection["handle"] == handle:
				self.handles.remove(connection)
		if handle == self.getCurrentHandle():
			if len(self.handles) > 0:
				self._setCurrentHandle(self.handles[0]['handle'])
			else:
				self._setCurrentHandle(-1)

	def recv(self):
		if self.socket is None:
			if len(self.buffer) < 24:
				self.buffer += self._getNewSnoopFileData(self.location,self.size)
			if len(self.buffer) >= 24:
				while not self._isPacketHeader(self.buffer):
					self.size += 1
					self.buffer = self.buffer[1:]
				if len(self.buffer) >= 24:
					self.buffer,includedLength,packet = self._getPacket(self.buffer)
					self.size += 24 + includedLength
					if packet is not None:			
						return packet
		else:
			try:
				self.buffer += self.socket.recv(1)
			except BlockingIOError:
				pass
			if len(self.buffer) >= 24:
				if self._isPacketHeader(self.buffer):
					buffer,includedLength,packet = self._getPacket(self.buffer)
					if len(self.buffer) >= 24 + includedLength and packet is not None:
						self.buffer = buffer
						return packet
					
				else:
					self.buffer = self.buffer[1:]

	def __init__(self,interface):
		super().__init__(interface=interface)
		self.currentHandle = -1
		self.handles = []
		self.ready = False
		if "adb" == interface:
			self.index = 0
			self.interface = "adb0"
		elif "adb" == interface[:3]:
			self.index = int(interface.split("adb")[1])
			self.interface = interface		
		ADBDevice.startADBDaemon()
		self.adbDevice = ADBDevice.findADBDevices(self.index)

	def isUp(self):
		return self.ready
		
	def init(self):
		if self.adbDevice is not None:
			self.capabilities = ["HCI_MONITORING"]
			self.socket = None
			io.success("ADB Device found: "+self.adbDevice)
			io.info("Trying to send adb shell commands ...")
			output,_,_ = self._runADBCommand("echo helloworld")
			if output == b"helloworld\n":
				io.success("Yeah, we can send commands.")
				if self._isBtsnoopPortAvailable():
					self.socket = self._openBtsnoopSocket()
					if self.socket is not None:
						start = self.socket.recv(16)
						if b"btsnoop" in start:
							io.success("Connected to TCP Btsnoop service !")
							self.socket.setblocking(0)
							self.buffer = b""
							self.ready = True
						else:
							io.fail("TCP service not available !")
							self.socket = None
				if self.socket is None:
					io.info("Looking for HCI logs ...")
					found, location = self._getSnoopFileLocation()
					if found:
						self.location = location
						io.success("Log found: "+location)
						io.info("Calculating size ...")
						size = self._getSizeOfSnoopFile(location)
						io.success("Size found: "+str(size))
						self.size = size + 1
						self.buffer = b""
						self.ready = True
					else:
						io.fail("Log not found, aborting ...")
						self.ready = False
	def close(self):
		ADBDevice.stopADBDaemon()<|MERGE_RESOLUTION|>--- conflicted
+++ resolved
@@ -185,22 +185,13 @@
 				"/data/log/bt/btsnoop_hci.log", # Samsung
 				"/sdcard/MIUI/debug_log/common/btsnoop_hci.log" # MIUI
 				]
-<<<<<<< HEAD
-
-=======
->>>>>>> 27aa3c42
+
 		for path in possiblePaths:
 			_,_,returncode = self._runADBCommand("test -f "+path)
 			if returncode == 0:
 				return (True,path)
-<<<<<<< HEAD
-
-		stdout, _, returncode = self._runADBCommand("find /sdcard/* -name btsnoop_hci.log | head -n1")
-		return (returncode == 0,stdout.decode('ascii').replace("\n",""))
-=======
 		stdout, _, returncode = self._runADBCommand("find /sdcard/* -name btsnoop_hci.log | head -n1")
 		return (stdout.decode('ascii').replace("\n","") == "",stdout.decode('ascii').replace("\n",""))
->>>>>>> 27aa3c42
 
 	def getSnoopFileLocation(self):
 		'''
